import pyprojroot
import sys
root = pyprojroot.here()
sys.path.append(str(root))
import pytorch_lightning as pl
import torch
from argparse import ArgumentParser
import os
from typing import List
from dataclasses import dataclass

from pytorch_lightning.callbacks import (
    LearningRateMonitor,
    ModelCheckpoint,
    RichProgressBar,
    RichModelSummary
)


from src.esd_data.datamodule import ESDDataModule
from src.models.supervised.satellite_module import ESDSegmentation

import wandb
from lightning.pytorch.loggers import WandbLogger

torch.set_default_dtype(torch.float32)

@dataclass
class ESDConfig:
    """
    IMPORTANT: This class is used to define the configuration for the experiment
    Please make sure to use the correct types and default values for the parameters
    and that the path for processed_dir contain the tiles you would like 
    """
    processed_dir: str | os.PathLike = root / 'data/processed/4x4'
    raw_dir: str | os.PathLike = root / 'data/raw/Train'
    selected_bands: None = None
    model_type: str = "UNet"
    tile_size_gt: int = 4
    batch_size: int = 8
    max_epochs: int = 2
    seed: int = 12378921
    learning_rate: float = 1e-5
    num_workers: int = 11
    accelerator: str = "gpu"
    devices: int = 1
    in_channels: int = 99
    out_channels: int = 4
    depth: int = 2
    n_encoders: int = 2
    embedding_size: int = 64
    pool_sizes: str = '5,5,2' # List[int] = [5,5,2]
    kernel_size: int = 3
    scale_factor: int = 50
    wandb_run_name: str | None = None


def train(options: ESDConfig):
    """
    Prepares datamodule and model, then runs the training loop

    Inputs:
        options: ESDConfig
            options for the experiment
    """
    # Initialize the weights and biases logger
<<<<<<< HEAD
    wandb.init(project="UNET", name=options.wandb_run_name, config=options.__dict__)
    wandb_logger = WandbLogger(project="UNET")
=======
    # wandb.init(project="CNN", name=options.wandb_run_name, config=options.__dict__)
    # wandb_logger = WandbLogger(project="CNN")

    wandb.init(project="FCNR", name=options.wandb_run_name, config=options.__dict__)
    wandb_logger = WandbLogger(project="FCNR")

    # wandb.init(project="UNET", name=options.wandb_run_name, config=options.__dict__)
    # wandb_logger = WandbLogger(project="UNET")
>>>>>>> 212c7c9f
    
    # initiate the ESDDatamodule
    # use the options object to initiate the datamodule correctly
    # make sure to prepare_data in case the data has not been preprocessed
    esd_dm = ESDDataModule(options.processed_dir, options.raw_dir, options.selected_bands, options.tile_size_gt, options.batch_size, options.seed)
    esd_dm.prepare_data()

    # create a dictionary with the parameters to pass to the models
    params = options.__dict__

    # initialize the ESDSegmentation module
    esd_segmentation = ESDSegmentation(options.model_type, options.in_channels, options.out_channels, options.learning_rate, params)

    # Use the following callbacks, they're provided for you,
    # but you may change some of the settings
    # ModelCheckpoint: saves intermediate results for the neural network in case it crashes
    # LearningRateMonitor: logs the current learning rate on weights and biases
    # RichProgressBar: nicer looking progress bar (requires the rich package)
    # RichModelSummary: shows a summary of the model before training (requires rich)
    callbacks = [
        ModelCheckpoint(
            dirpath=root / 'models' / options.model_type,
            filename='{epoch}-{val_loss:.2f}-{other_metric:.2f}',
            save_top_k=0,
            save_last=True,
            verbose=True,
            monitor='val_loss',
            mode='min',
            every_n_train_steps=1000
        ),
        LearningRateMonitor(),
        RichProgressBar(),
        RichModelSummary(max_depth=3),
    ]

    # create a pytorch Trainer
    # see pytorch_lightning.Trainer
    # make sure to use the options object to load it with the correct options

    # First trainer for GPU usage, second for without
    torch.set_float32_matmul_precision('medium')
    #trainer = pl.Trainer(callbacks=callbacks, max_epochs=options.max_epochs, devices=options.devices, accelerator=options.accelerator, logger=wandb_logger)
    trainer = pl.Trainer(callbacks=callbacks, max_epochs=options.max_epochs, logger=wandb_logger)

    # run trainer.fit
    # make sure to use the datamodule option
    trainer.fit(esd_segmentation, datamodule=esd_dm)


if __name__ == '__main__':
    # load dataclass arguments from yml file
    
    config = ESDConfig()
    parser = ArgumentParser()

    
    parser.add_argument("--model_type", type=str, help="The model to initialize.", default=config.model_type)
    parser.add_argument("--learning_rate", type=float, help="The learning rate for training model", default=config.learning_rate)
    parser.add_argument("--max_epochs", type=int, help="Number of epochs to train for.", default=config.max_epochs)
    parser.add_argument("--raw_dir", type=str, default=config.raw_dir, help='Path to raw directory')
    parser.add_argument("-p", "--processed_dir", type=str, default=config.processed_dir,
                        help=".")
    
    parser.add_argument('--in_channels', type=int, default=config.in_channels, help='Number of input channels')
    parser.add_argument('--out_channels', type=int, default=config.out_channels, help='Number of output channels')
    parser.add_argument('--depth', type=int, help="Depth of the encoders (CNN only)", default=config.depth)
    parser.add_argument('--n_encoders', type=int, help="Number of encoders (Unet only)", default=config.n_encoders)
    parser.add_argument('--embedding_size', type=int, help="Embedding size of the neural network (CNN/Unet)", default=config.embedding_size)
    parser.add_argument('--pool_sizes', help="A comma separated list of pool_sizes (CNN only)", type=str, default=config.pool_sizes)
    parser.add_argument('--kernel_size', help="Kernel size of the convolutions", type=int, default=config.kernel_size)
    parser.add_argument('--scale_factor', help="Scale factor between the labels and the image (Unet and Transfer Resnet)", type=int, default=config.scale_factor)
    # --pool_sizes=5,5,2 to call it correctly
    
    parse_args = parser.parse_args()
    
    train(ESDConfig(**parse_args.__dict__))<|MERGE_RESOLUTION|>--- conflicted
+++ resolved
@@ -64,10 +64,6 @@
             options for the experiment
     """
     # Initialize the weights and biases logger
-<<<<<<< HEAD
-    wandb.init(project="UNET", name=options.wandb_run_name, config=options.__dict__)
-    wandb_logger = WandbLogger(project="UNET")
-=======
     # wandb.init(project="CNN", name=options.wandb_run_name, config=options.__dict__)
     # wandb_logger = WandbLogger(project="CNN")
 
@@ -76,7 +72,6 @@
 
     # wandb.init(project="UNET", name=options.wandb_run_name, config=options.__dict__)
     # wandb_logger = WandbLogger(project="UNET")
->>>>>>> 212c7c9f
     
     # initiate the ESDDatamodule
     # use the options object to initiate the datamodule correctly
