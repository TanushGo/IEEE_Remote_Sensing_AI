--- conflicted
+++ resolved
@@ -39,11 +39,7 @@
     processed_dir: str | os.PathLike = root / 'data/processed/4x4'
     raw_dir: str | os.PathLike = root / 'data/raw/Train'
     selected_bands: None = None
-<<<<<<< HEAD
-    model_type: str = "RandomForests"
-=======
     model_type: str = "SegmentationCNN"
->>>>>>> d5ecc2fc
     tile_size_gt: int = 4
     batch_size: int = 8
     max_epochs: int = 2
@@ -81,18 +77,9 @@
     # wandb.init(project="FCNR", name=options.wandb_run_name, config=options.__dict__)
     # wandb_logger = WandbLogger(project="FCNR")
 
-<<<<<<< HEAD
-    wandb.init(project="ESD_RF", name=options.wandb_run_name, config=options.__dict__)
-    wandb_logger = pl.loggers.WandbLogger(project="ESD_RF")
-
-    # wandb.init(project="UNET", name=options.wandb_run_name, config=options.__dict__)
-    # wandb_logger = WandbLogger(project="UNET")
-
-=======
     # wandb.init(project="UNET", name=options.wandb_run_name, config=options.__dict__)
     # wandb_logger = WandbLogger(project="UNET")
     
->>>>>>> d5ecc2fc
     # initiate the ESDDatamodule
     # use the options object to initiate the datamodule correctly
     # make sure to prepare_data in case the data has not been preprocessed
