import torch
import pytorch_lightning as pl
from torch.optim import Adam
from torch import nn
import torchmetrics

from src.models.supervised.segmentation_cnn import SegmentationCNN
from src.models.supervised.unet import UNet
from src.models.supervised.resnet_transfer import FCNResnetTransfer


class ESDSegmentation(pl.LightningModule):
    """
    LightningModule for training a segmentation model on the ESD dataset
    """

    def __init__(self, model_type, in_channels, out_channels,
                 learning_rate=1e-3, model_params: dict = {}):
        """
        Initializes the model with the given parameters.

        Input:
        model_type (str): type of model to use, one of "SegmentationCNN",
        "UNet", or "FCNResnetTransfer"
        in_channels (int): number of input channels of the image of shape
        (batch, in_channels, width, height)
        out_channels (int): number of output channels of prediction, prediction
        is shape (batch, out_channels, width//scale_factor, height//scale_factor)
        learning_rate (float): learning rate of the optimizer
        model_params (dict): dictionary of parameters to pass to the model

        """
        super().__init__()
        self.save_hyperparameters()
        self.learning_rate = learning_rate

        if model_type == "UNet":
            self.model = UNet(**model_params)
        elif model_type == "SegmentationCNN":
            self.model = SegmentationCNN(**model_params)
        elif model_type == "FCNResnetTransfer":
            self.model = FCNResnetTransfer(in_channels, out_channels, **model_params)

        # define performance metrics for segmentation task
        # such as accuracy per class accuracy, average IoU, per class IoU,
        # per class AUC, average AUC, per class F1 score, average F1 score
        # these metrics will be logged to weights and biases

        # not sure if iou is correct

        self.acc = torchmetrics.classification.Accuracy(task='multiclass', num_classes=out_channels)
        # self.iou = torchmetrics.detection.IntersectionOverUnion(num_classes=out_channels, reduction='none')
        self.f1 = torchmetrics.classification.F1Score(task='multiclass', num_classes=out_channels, average='none')
        self.auroc = torchmetrics.classification.AUROC(task='multiclass', num_classes=out_channels, average='none')

        # self.avg_IoU = torchmetrics.detection.IntersectionOverUnion(num_classes=out_channels, reduction='macro')
        self.avg_AUC = torchmetrics.classification.AUROC(task='multiclass', num_classes=out_channels, average='macro')
        self.avg_F1 = torchmetrics.classification.F1Score(task='multiclass', num_classes=out_channels, average='macro')

    def forward(self, X):
        """
        Run the input X through the model

        Input: X, a (batch, input_channels, width, height) image
        Ouputs: y, a (batch, output_channels, width/scale_factor, height/scale_factor) image
        """
        return self.model.forward(X)

    def training_step(self, batch, batch_idx):
        """
        Gets the current batch, which is a tuple of
        (sat_img, mask, metadata), predicts the value with
        self.forward, then uses CrossEntropyLoss to calculate
        the current loss.

        Note: CrossEntropyLoss requires mask to be of type
        torch.int64 and shape (batches, width, height), 
        it only has one channel as the label is encoded as
        an integer index. As these may not be this shape and
        type from the dataset, you might have to use
        torch.reshape or torch.squeeze in order to remove the
        extraneous dimensions, as well as using Tensor.to to
        cast the tensor to the correct type.

        Note: The type of the tensor input to the neural network
        must be the same as the weights of the neural network.
        Most often than not, the default is torch.float32, so
        if you haven't casted the data to be float32 in the
        dataset, do so before calling forward.

        Input:
            batch: tuple containing (sat_img, mask, metadata).
                sat_img: Batch of satellite images from the dataloader,
                of shape (batch, input_channels, width, height)
                mask: Batch of target labels from the dataloader,
                by default of shape (batch, 1, width, height)
                metadata: List[SubtileMetadata] of length batch containing 
                the metadata of each subtile in the batch. You may not
                need this.

            batch_idx: int indexing the current batch's index. You may
            not need this input, but it's part of the class' interface.

        Output:
            train_loss: torch.tensor of shape (,) (i.e, a scalar tensor).
            Gradients will not propagate unless the tensor is a scalar tensor.
        """
        sat_img, mask, _ = batch
        sat_img, mask = sat_img.float(), mask.squeeze(1).long()

        logits = self.forward(sat_img)
        loss = nn.functional.cross_entropy(logits, mask)
        self.log('train_loss', loss)

        return loss


    def validation_step(self, batch, batch_idx):
        """
        Gets the current batch, which is a tuple of
        (sat_img, mask, metadata), predicts the value with
        self.forward, then evaluates the 

        Note: The type of the tensor input to the neural network
        must be the same as the weights of the neural network.
        Most often than not, the default is torch.float32, so
        if you haven't casted the data to be float32 in the
        dataset, do so before calling forward.

        Input:
            batch: tuple containing (sat_img, mask, metadata).
                sat_img: Batch of satellite images from the dataloader,
                of shape (batch, input_channels, width, height)
                mask: Batch of target labels from the dataloader,
                by default of shape (batch, 1, width, height)
                metadata: List[SubtileMetadata] of length batch containing 
                the metadata of each subtile in the batch. You may not
                need this.

            batch_idx: int indexing the current batch's index. You may
            not need this input, but it's part of the class' interface.

        Output:
            val_loss: torch.tensor of shape (,) (i.e, a scalar tensor).
            Should be the cross_entropy_loss, as it is the main validation
            loss that will be tracked.
            Gradients will not propagate unless the tensor is a scalar tensor.
        """
        sat_img, mask, _ = batch
        sat_img, mask = sat_img.float(), mask.squeeze(1).long()

        logits = self.forward(sat_img)
        loss = nn.functional.cross_entropy(logits, mask)
<<<<<<< HEAD
        self.log('val/loss', loss, batch_size=logits[0])
=======
        self.log('val_loss', loss)
>>>>>>> 212c7c9f

        self.log('accuracy per class', self.acc(logits, mask))
        self.log('F-1 per class', self.f1(logits, mask))
        self.log('AUROC per class', self.auroc(logits, mask))
        self.log('average AUROC', self.avg_AUC(logits, mask))
        self.log('average F-1', self.avg_F1(logits, mask))

        return loss

    def configure_optimizers(self):
        """
        Loads and configures the optimizer. See torch.optim.Adam
        for a default option.

        Outputs:
            optimizer: torch.optim.Optimizer
                Optimizer used to minimize the loss
        """
        return torch.optim.Adam(self.parameters(), lr=self.learning_rate)<|MERGE_RESOLUTION|>--- conflicted
+++ resolved
@@ -151,11 +151,7 @@
 
         logits = self.forward(sat_img)
         loss = nn.functional.cross_entropy(logits, mask)
-<<<<<<< HEAD
-        self.log('val/loss', loss, batch_size=logits[0])
-=======
         self.log('val_loss', loss)
->>>>>>> 212c7c9f
 
         self.log('accuracy per class', self.acc(logits, mask))
         self.log('F-1 per class', self.f1(logits, mask))
