--- conflicted
+++ resolved
@@ -7,12 +7,8 @@
 from src.models.supervised.segmentation_cnn import SegmentationCNN
 from src.models.supervised.unet import UNet
 from src.models.supervised.resnet_transfer import FCNResnetTransfer
-<<<<<<< HEAD
-from src.models.supervised.random_forests import RandomForestsClassifier
-=======
 from src.models.supervised.random_forests import RandomForests
 
->>>>>>> d5ecc2fc
 
 
 class ESDSegmentation(pl.LightningModule):
@@ -52,13 +48,7 @@
             self.model = SegmentationCNN(**model_params)
         elif model_type == "FCNResnetTransfer" or model_type == "RandomForests":
             self.model = FCNResnetTransfer(in_channels, out_channels, **model_params)
-<<<<<<< HEAD
-        elif model_type == "RandomForests":
-            self.model = RandomForestsClassifier(**model_params)
-
-=======
         
->>>>>>> d5ecc2fc
         # define performance metrics for segmentation task
         # such as accuracy per class accuracy, average IoU, per class IoU,
         # per class AUC, average AUC, per class F1 score, average F1 score
