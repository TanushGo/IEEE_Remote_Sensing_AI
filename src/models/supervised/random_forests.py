--- conflicted
+++ resolved
@@ -8,23 +8,12 @@
 import numpy as np
 import pytorch_lightning as pl
 
-<<<<<<< HEAD
-class RandomForestsClassifier(pl.LightningModule):
-    def __init__(
-        self, n_estimators=100, max_depth=None, num_features=None, num_classes=None
-    ):
-        super().__init__()
-        self.model = RandomForestClassifier(
-            n_estimators=n_estimators, max_depth=max_depth
-        )
-=======
 # Define Random Forest model
 class RandomForests(pl.LightningModule):
     def __init__(self, input_size, num_classes):
         super(RandomForests, self).__init__()
         self.rf_classifier = RandomForestClassifier(n_estimators=100, random_state=42)
         self.input_size = input_size
->>>>>>> d5ecc2fc
         self.num_classes = num_classes
 
     def forward(self, x):
